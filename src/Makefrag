--- conflicted
+++ resolved
@@ -10,14 +10,10 @@
                 src/rabinpoly.cc \
                 src/Buffer.cc \
                 src/Service.cc \
-<<<<<<< HEAD
                 src/Driver.cc \
                 src/TCPTransport.cc \
-                src/FastTransport.cc
-=======
-                src/Table.cc \
-                src/TCPTransport.cc
->>>>>>> 504f1e8b
+                src/FastTransport.cc \
+                src/Table.cc
 
 SHARED_OBJFILES := $(SHARED_SRCFILES)
 SHARED_OBJFILES := $(patsubst src/%.cc, $(OBJDIR)/%.o, $(SHARED_OBJFILES))
