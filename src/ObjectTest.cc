/* Copyright (c) 2012 Stanford University
 *
 * Permission to use, copy, modify, and distribute this software for any
 * purpose with or without fee is hereby granted, provided that the above
 * copyright notice and this permission notice appear in all copies.
 *
 * THE SOFTWARE IS PROVIDED "AS IS" AND THE AUTHOR(S) DISCLAIM ALL WARRANTIES
 * WITH REGARD TO THIS SOFTWARE INCLUDING ALL IMPLIED WARRANTIES OF
 * MERCHANTABILITY AND FITNESS. IN NO EVENT SHALL AUTHORS BE LIABLE FOR
 * ANY SPECIAL, DIRECT, INDIRECT, OR CONSEQUENTIAL DAMAGES OR ANY DAMAGES
 * WHATSOEVER RESULTING FROM LOSS OF USE, DATA OR PROFITS, WHETHER IN AN
 * ACTION OF CONTRACT, NEGLIGENCE OR OTHER TORTIOUS ACTION, ARISING OUT OF
 * OR IN CONNECTION WITH THE USE OR PERFORMANCE OF THIS SOFTWARE.
 */

#include "TestUtil.h"

#include "Object.h"

namespace RAMCloud {

/**
 * Unit tests for Object.
 */
class ObjectTest : public ::testing::Test {
  public:
    ObjectTest()
        : stringKeys(),
          dataBlob(),
          numKeys(3),
          endKeyOffsets(),
          keyList(),
          buffer(),
          buffer2(),
          buffer3(),
          buffer4(),
          objectDataFromBuffer(),
          objectFromBuffer(),
          objectFromContiguousVoidPointer(),
          objectFromVoidPointer(),
          objectForWriteRpc(),
          objects(),
          singleKeyObject(),
          writeRpcObject()
    {
        snprintf(stringKeys[0], sizeof(stringKeys[0]), "ha");
        snprintf(stringKeys[1], sizeof(stringKeys[1]), "hi");
        snprintf(stringKeys[2], sizeof(stringKeys[2]), "ho");
        snprintf(dataBlob, sizeof(dataBlob), "YO!");

        Key key(57, stringKeys[0], sizeof(stringKeys[0]));

        keyList[0].key = stringKeys[0];
        keyList[0].keyLength = 3;
        keyList[1].key = stringKeys[1];
        keyList[1].keyLength = 3;
        keyList[2].key = stringKeys[2];
        keyList[2].keyLength = 3;

        // write some garbage into the buffer so that the starting
        // offset of keysAndValue in dataBuffer is != 0. In this
        // case, it will be sizeof(stringKeys[0])
        buffer.append(&stringKeys[0], sizeof(stringKeys[0]));

        // this is the starting of keysAndValue in the dataBuffer
        buffer.append(&numKeys, sizeof(numKeys));

        // lengths of all they keys are 3.
        // store endKeyOffsets in the object

        endKeyOffsets[0] = 2;
        endKeyOffsets[1] = 5;
        endKeyOffsets[2] = 8;
        buffer.append(endKeyOffsets, 3 *sizeof(KeyLength));

        // append keys here.
        buffer.append(&stringKeys[0], sizeof(stringKeys[0]));
        buffer.append(&stringKeys[1], sizeof(stringKeys[1]));
        buffer.append(&stringKeys[2], sizeof(stringKeys[2]));

        // append data
        buffer.append(&dataBlob[0], 2);
        buffer.append(&dataBlob[2], 2);
        objectDataFromBuffer.construct(key.getTableId(), 75, 723, buffer,
                                        sizeof32(stringKeys[0]));

        objectDataFromBuffer->assembleForLog(buffer2);

        objectFromBuffer.construct(buffer2);

        objectFromContiguousVoidPointer.construct(
            buffer2.getRange(0, buffer2.getTotalLength()),
            buffer2.getTotalLength());

        // this object will only contain one key
        objectFromVoidPointer.construct(key, dataBlob, 4, 75, 723, buffer3);

        objectForWriteRpc.construct(numKeys, 57, keyList, dataBlob, 4, 75,
                                        723, buffer4);

        objects[0] = &*objectDataFromBuffer;
        objects[1] = &*objectFromBuffer;
        objects[2] = &*objectFromContiguousVoidPointer;
        singleKeyObject = &*objectFromVoidPointer;
        writeRpcObject = &*objectForWriteRpc;
    }

    ~ObjectTest()
    {
    }

    // Don't use static strings, since they'll be loaded into read-only
    // memory and we can't mutate to test checksumming.
    char stringKeys[3][3];
    char dataBlob[4];
    KeyCount numKeys;
    // the keyOffset values have to be on the heap. Can't just create temporary
    // variables in the constructor because appending to a buffer does not
    // allocate memory and these variables will go out of of scope after the
    // constructor completes execution
    KeyLength endKeyOffsets[3];
    KeyInfo keyList[3];

    Buffer buffer;
    Buffer buffer2;
    Buffer buffer3;
    Buffer buffer4;

    Tub<Object> objectDataFromBuffer;
    Tub<Object> objectFromBuffer;
    Tub<Object> objectFromContiguousVoidPointer;
    Tub<Object> objectFromVoidPointer;
    Tub<Object> objectForWriteRpc;

    Object* objects[3];
    // Handle this object separately as it only has one key.
    // This kind of object is primarily used by unit
    // tests
    Object* singleKeyObject;

    // This is to test the constructor that is used by the write RPC
    Object* writeRpcObject;

    DISALLOW_COPY_AND_ASSIGN(ObjectTest);
};

TEST_F(ObjectTest, constructor_dataFromBuffer)
{
    Object& object = *objectDataFromBuffer;

<<<<<<< HEAD
    EXPECT_EQ(57U, object.header.tableId);
    EXPECT_EQ(75U, object.header.version);
    EXPECT_EQ(723U, object.header.timestamp);
    EXPECT_EQ(0x85F0E63B, object.header.checksum);
=======
    EXPECT_EQ(57U, object.serializedForm.tableId);
    EXPECT_EQ(3U, object.serializedForm.keyLength);
    EXPECT_EQ(75U, object.serializedForm.version);
    EXPECT_EQ(723U, object.serializedForm.timestamp);
    EXPECT_EQ(0x4b96e93eU, object.serializedForm.checksum);
>>>>>>> 925262bf

    const uint8_t *data = reinterpret_cast<const uint8_t *>(
                            object.getKeysAndValue());

    KeyCount numKeys = *data;
    EXPECT_EQ(3U, numKeys);

    // skip ahead past numKeys
    data = data + sizeof(KeyCount);

    const KeyLength keyOffsetOne = *(reinterpret_cast<const KeyLength *>(
                                            data));
    const KeyLength keyOffsetTwo = *(reinterpret_cast<const KeyLength *>(
                                            data + 2));
    const KeyLength keyOffsetThree = *(reinterpret_cast<const KeyLength *>(
                                            data + 4));

    EXPECT_EQ(2, keyOffsetOne);
    EXPECT_EQ(5, keyOffsetTwo);
    EXPECT_EQ(8, keyOffsetThree);

<<<<<<< HEAD
    EXPECT_EQ(0, memcmp("ha", data + 3 * sizeof(KeyLength), 3));
    EXPECT_EQ(0, memcmp("hi", data + 3 * sizeof(KeyLength) + 3, 3));
    EXPECT_EQ(0, memcmp("ho", data + 3 * sizeof(KeyLength) + 6, 3));
=======
    EXPECT_EQ(57U, object.serializedForm.tableId);
    EXPECT_EQ(3U, object.serializedForm.keyLength);
    EXPECT_EQ(75U, object.serializedForm.version);
    EXPECT_EQ(723U, object.serializedForm.timestamp);
    EXPECT_EQ(0x4b96e93eU, object.serializedForm.checksum);
>>>>>>> 925262bf

    EXPECT_EQ(20U, object.keysAndValueLength);
    EXPECT_FALSE(object.data);
    EXPECT_TRUE(object.dataBuffer);

    // offset into what getKeysAndValue() returns, to point to the actual data
    // blob. Skip the key length values and the key values
    // numKeys = 3, total length of all 3 keys is 9
    EXPECT_EQ(0, memcmp("YO!", data + 3 * sizeof(KeyLength) + 9, 4));
}

TEST_F(ObjectTest, constructor_entirelyFromBuffer)
{
    Object& object = *objectFromBuffer;

<<<<<<< HEAD
    EXPECT_EQ(57U, object.header.tableId);
    EXPECT_EQ(75U, object.header.version);
    EXPECT_EQ(723U, object.header.timestamp);
    EXPECT_EQ(0x85F0E63B, object.header.checksum);

    const uint8_t *data = reinterpret_cast<const uint8_t *>(
                            object.getKeysAndValue());

    const KeyCount numKeys = *data;
    EXPECT_EQ(3U, numKeys);
=======
    EXPECT_EQ(57U, object.serializedForm.tableId);
    EXPECT_EQ(3U, object.serializedForm.keyLength);
    EXPECT_EQ(75U, object.serializedForm.version);
    EXPECT_EQ(723U, object.serializedForm.timestamp);
    EXPECT_EQ(0x4b96e93eU, object.serializedForm.checksum);
>>>>>>> 925262bf

    data = data + sizeof(KeyCount);

    const KeyLength keyOffsetOne = *(reinterpret_cast<const KeyLength *>(
                                            data));
    const KeyLength keyOffsetTwo = *(reinterpret_cast<const KeyLength *>(
                                            data + 2));
    const KeyLength keyOffsetThree = *(reinterpret_cast<const KeyLength *>(
                                            data + 4));

    EXPECT_EQ(2, keyOffsetOne);
    EXPECT_EQ(5, keyOffsetTwo);
    EXPECT_EQ(8, keyOffsetThree);

    EXPECT_EQ(0, memcmp("ha", data + 3 * sizeof(KeyLength), 3));
    EXPECT_EQ(0, memcmp("hi", data + 3 * sizeof(KeyLength) + 3, 3));
    EXPECT_EQ(0, memcmp("ho", data + 3 * sizeof(KeyLength) + 6, 3));

    EXPECT_EQ(20U, object.keysAndValueLength);
    EXPECT_FALSE(object.data);
    EXPECT_TRUE(object.dataBuffer);

    EXPECT_EQ(0, memcmp("YO!", data + 3 * sizeof(KeyLength) + 9, 4));
}

TEST_F(ObjectTest, constructor_fromContiguousVoidPointer)
{
    Object& object = *objectFromContiguousVoidPointer;

<<<<<<< HEAD
    EXPECT_EQ(57U, object.header.tableId);
    EXPECT_EQ(75U, object.header.version);
    EXPECT_EQ(723U, object.header.timestamp);
    EXPECT_EQ(0x85F0E63B, object.header.checksum);
=======
    EXPECT_EQ(57U, object.serializedForm.tableId);
    EXPECT_EQ(3U, object.serializedForm.keyLength);
    EXPECT_EQ(75U, object.serializedForm.version);
    EXPECT_EQ(723U, object.serializedForm.timestamp);
    EXPECT_EQ(0x4b96e93eU, object.serializedForm.checksum);
>>>>>>> 925262bf

    const uint8_t *data = reinterpret_cast<const uint8_t *>(
                            object.getKeysAndValue());

    const KeyCount numKeys = *data;
    EXPECT_EQ(3U, numKeys);

    data = data + sizeof(KeyCount);

    const KeyLength keyOffsetOne = *(reinterpret_cast<const KeyLength *>(
                                            data));
    const KeyLength keyOffsetTwo = *(reinterpret_cast<const KeyLength *>(
                                            data + 2));
    const KeyLength keyOffsetThree = *(reinterpret_cast<const KeyLength *>(
                                            data + 4));

    EXPECT_EQ(2, keyOffsetOne);
    EXPECT_EQ(5, keyOffsetTwo);
    EXPECT_EQ(8, keyOffsetThree);

    EXPECT_EQ(0, memcmp("ha", data + 3 * sizeof(KeyLength), 3));
    EXPECT_EQ(0, memcmp("hi", data + 3 * sizeof(KeyLength) + 3, 3));
    EXPECT_EQ(0, memcmp("ho", data + 3 * sizeof(KeyLength) + 6, 3));

    EXPECT_EQ(20U, object.keysAndValueLength);
    EXPECT_TRUE(object.data);
    EXPECT_FALSE(object.dataBuffer);

    EXPECT_EQ(0, memcmp("YO!", data + 3 * sizeof(KeyLength) + 9, 4));
}

TEST_F(ObjectTest, constructor_dataFromVoidPointer)
{
    Object& object = *singleKeyObject;

    EXPECT_EQ(57U, object.header.tableId);
    EXPECT_EQ(75U, object.header.version);
    EXPECT_EQ(723U, object.header.timestamp);

    // call assembleForLog to update the checksum
    Buffer buffer;
    object.assembleForLog(buffer);
    EXPECT_EQ(0x1C5C4799U, object.header.checksum);

    const uint8_t *data = reinterpret_cast<const uint8_t *>(
                            object.getKeysAndValue());

    KeyCount numKeys = *data;
    EXPECT_EQ(1U, numKeys);

    // skip ahead past numKeys
    data = data + sizeof(KeyCount);

    const KeyLength keyOffsetOne = *(reinterpret_cast<const KeyLength *>(
                                            data));

    EXPECT_EQ(2, keyOffsetOne);

    EXPECT_EQ(0, memcmp("ha", data + sizeof(KeyLength), 3));

    EXPECT_EQ(10U, object.keysAndValueLength);
    EXPECT_FALSE(object.data);
    EXPECT_TRUE(object.dataBuffer);

    // offset into what getKeysAndValue() returns, to point to the actual data
    // blob. Skip the key length value and the key value
    // numKeys = 1
    EXPECT_EQ(0, memcmp("YO!", data + sizeof(KeyLength) + 3, 4));
}

TEST_F(ObjectTest, constructor_fromWriteRpc)
{
    Object& object = *writeRpcObject;

    EXPECT_EQ(57U, object.header.tableId);
    EXPECT_EQ(75U, object.header.version);
    EXPECT_EQ(723U, object.header.timestamp);
    // call assembleForLog to update the checksum
    Buffer tempBuffer;
    object.assembleForLog(tempBuffer);
    EXPECT_EQ(0x85F0E63B, object.header.checksum);

    const uint8_t *data = reinterpret_cast<const uint8_t *>(
                            object.getKeysAndValue());

    const KeyCount numKeys = *data;
    EXPECT_EQ(3U, numKeys);

    data = data + sizeof(KeyCount);

    const KeyLength keyOffsetOne = *(reinterpret_cast<const KeyLength *>(
                                            data));
    const KeyLength keyOffsetTwo = *(reinterpret_cast<const KeyLength *>(
                                            data + 2));
    const KeyLength keyOffsetThree = *(reinterpret_cast<const KeyLength *>(
                                            data + 4));

    EXPECT_EQ(2, keyOffsetOne);
    EXPECT_EQ(5, keyOffsetTwo);
    EXPECT_EQ(8, keyOffsetThree);

    EXPECT_EQ(0, memcmp("ha", data + 3 * sizeof(KeyLength), 3));
    EXPECT_EQ(0, memcmp("hi", data + 3 * sizeof(KeyLength) + 3, 3));
    EXPECT_EQ(0, memcmp("ho", data + 3 * sizeof(KeyLength) + 6, 3));

    EXPECT_EQ(20U, object.keysAndValueLength);
    EXPECT_FALSE(object.data);
    EXPECT_TRUE(object.dataBuffer);

    EXPECT_EQ(0, memcmp("YO!", data + 3 * sizeof(KeyLength) + 9, 4));
}

TEST_F(ObjectTest, assembleForLog) {
    for (uint32_t i = 0; i < arrayLength(objects); i++) {
        Object& object = *objects[i];
        Buffer buffer;
        object.assembleForLog(buffer);
        const Object::Header* header =
            buffer.getStart<Object::Header>();

        EXPECT_EQ(sizeof(*header) + sizeof(KeyCount) + 3 * sizeof(KeyLength)
                    + 9 + 4, buffer.getTotalLength());

        EXPECT_EQ(57U, header->tableId);
        EXPECT_EQ(75U, header->version);
        EXPECT_EQ(723U, header->timestamp);
<<<<<<< HEAD
        EXPECT_EQ(0x85F0E63B, object.header.checksum);

        const KeyCount numKeys= *buffer.getOffset<KeyCount>(sizeof(*header));
        EXPECT_EQ(3U, numKeys);

        const KeyLength keyOffsetOne = *buffer.getOffset<KeyLength>(
                                        sizeof(*header) + sizeof(KeyCount));
        const KeyLength keyOffsetTwo = *buffer.getOffset<KeyLength>(
                                        sizeof(*header) + sizeof(KeyCount) +
                                        sizeof(KeyLength));
        const KeyLength keyOffsetThree = *buffer.getOffset<KeyLength>
                                         (sizeof(*header) + sizeof(KeyCount) +
                                          2 * sizeof(KeyLength));

        EXPECT_EQ(2U, keyOffsetOne);
        EXPECT_EQ(5U, keyOffsetTwo);
        EXPECT_EQ(8U, keyOffsetThree);

        EXPECT_EQ(0, memcmp("ha", buffer.getRange(sizeof(*header) + 7, 3), 3));
        EXPECT_EQ(0, memcmp("hi", buffer.getRange(sizeof(*header) + 10, 3), 3));
        EXPECT_EQ(0, memcmp("ho", buffer.getRange(sizeof(*header) + 13, 3), 3));

        const void* data = buffer.getRange(sizeof(*header) + sizeof(KeyCount)
                             + 3 * sizeof(KeyLength) + 9, 4);
=======
        EXPECT_EQ(0x4b96e93eU, header->checksum);

        const void* key = buffer.getRange(sizeof(*header), 3);
        EXPECT_EQ(0, memcmp(key, "hi", 3));

        const void* data = buffer.getRange(sizeof(*header) + 3, 4);
>>>>>>> 925262bf
        EXPECT_EQ(0, memcmp(data, "YO!", 4));
    }

    // test this function for the single key object separately
    Buffer buffer;
    Object& object = *singleKeyObject;
    object.assembleForLog(buffer);
    const Object::Header* header =
            buffer.getStart<Object::Header>();

    EXPECT_EQ(sizeof(*header) + sizeof(KeyCount) + sizeof(KeyLength)
                    + 3 + 4, buffer.getTotalLength());

    EXPECT_EQ(57U, header->tableId);
    EXPECT_EQ(75U, header->version);
    EXPECT_EQ(723U, header->timestamp);
    EXPECT_EQ(0x1C5C4799U, object.header.checksum);

    const KeyCount numKeys= *buffer.getOffset<KeyCount>(sizeof(*header));
    EXPECT_EQ(1U, numKeys);

    const KeyLength keyOffsetOne = *buffer.getOffset<KeyLength>(
                                    sizeof(*header) + sizeof(KeyCount));

    EXPECT_EQ(2U, keyOffsetOne);
    EXPECT_EQ(0, memcmp("ha", buffer.getRange(sizeof(*header) + 3, 3), 3));

    const void* data = buffer.getRange(sizeof(*header) + sizeof(KeyCount)
                             + sizeof(KeyLength) + 3, 4);
    EXPECT_EQ(0, memcmp(data, "YO!", 4));
}

TEST_F(ObjectTest, appendKeysAndValueToBuffer) {
    for (uint32_t i = 0; i < arrayLength(objects); i++) {
        Object& object = *objects[i];
        Buffer buffer;
        object.appendKeysAndValueToBuffer(buffer);
        EXPECT_EQ(20U, buffer.getTotalLength());

        const KeyCount numKeys= *buffer.getOffset<KeyCount>(0);
        EXPECT_EQ(3U, numKeys);

        const KeyLength keyOffsetOne = *buffer.getOffset<KeyLength>(
                                        sizeof(KeyCount));
        const KeyLength keyOffsetTwo = *buffer.getOffset<KeyLength>(
                                        sizeof(KeyCount) + sizeof(KeyLength));
        const KeyLength keyOffsetThree = *buffer.getOffset<KeyLength>(
                                          sizeof(KeyCount) +
                                          2 * sizeof(KeyLength));

        EXPECT_EQ(2, keyOffsetOne);
        EXPECT_EQ(5, keyOffsetTwo);
        EXPECT_EQ(8, keyOffsetThree);

        EXPECT_EQ(0, memcmp("ha", buffer.getRange(7, 3), 3));
        EXPECT_EQ(0, memcmp("hi", buffer.getRange(10, 3), 3));
        EXPECT_EQ(0, memcmp("ho", buffer.getRange(13, 3), 3));
        EXPECT_EQ(0, memcmp("YO!", buffer.getRange(16, 4), 4));
    }
}

TEST_F(ObjectTest, getTableId) {
    for (uint32_t i = 0; i < arrayLength(objects); i++)
        EXPECT_EQ(57U, objects[i]->getTableId());
}

TEST_F(ObjectTest, getKey) {
    for (uint32_t i = 0; i < arrayLength(objects); i++) {
        KeyLength keyLen;
        EXPECT_EQ(0, memcmp("ha", objects[i]->getKey(), 3));
        EXPECT_EQ(0, memcmp("ha", objects[i]->getKey(0, &keyLen), 3));
        EXPECT_EQ(3U, keyLen);
        EXPECT_EQ(0, memcmp("hi", objects[i]->getKey(1, &keyLen), 3));
        EXPECT_EQ(3U, keyLen);
        EXPECT_EQ(0, memcmp("ho", objects[i]->getKey(2, &keyLen), 3));
        EXPECT_EQ(3U, keyLen);
        // invalid key index
        EXPECT_STREQ(NULL, (const char *)objects[i]->getKey(3));
    }
}

TEST_F(ObjectTest, getKeyLength) {
    for (uint32_t i = 0; i < arrayLength(objects); i++) {
        EXPECT_EQ(3U, objects[i]->getKeyLength());
        EXPECT_EQ(3U, objects[i]->getKeyLength(0));
        EXPECT_EQ(3U, objects[i]->getKeyLength(1));
        EXPECT_EQ(3U, objects[i]->getKeyLength(2));
        // invalid key index
        EXPECT_EQ(0U, objects[i]->getKeyLength(3));
    }
}

TEST_F(ObjectTest, getEndKeyOffset) {
    for (uint32_t i = 0; i < arrayLength(objects); i++) {
        EXPECT_EQ(2U, objects[i]->getEndKeyOffset());
        EXPECT_EQ(2U, objects[i]->getEndKeyOffset(0));
        EXPECT_EQ(5U, objects[i]->getEndKeyOffset(1));
        EXPECT_EQ(8U, objects[i]->getEndKeyOffset(2));
        // invalid key index
        EXPECT_EQ(0U, objects[i]->getEndKeyOffset(3));
    }
}

TEST_F(ObjectTest, getKeysAndValue) {
    for (uint32_t i = 0; i < arrayLength(objects); i++) {
        const uint8_t *data = reinterpret_cast<const uint8_t *>(
                                    objects[i]->getKeysAndValue());
        // offset into what getKeysAndValue() returns, to point to the actual
        // data blob. Skip the key length values and the key values
        // numKeys = 3, total length of all 3 keys is 9

        const KeyCount numKeys = *(reinterpret_cast<const KeyCount *>(
                                            data));
        EXPECT_EQ(3U, numKeys);

        data = data + sizeof(KeyCount);

        const KeyLength keyOffsetOne = *(reinterpret_cast<const KeyLength *>(
                                            data));
        const KeyLength keyOffsetTwo = *(reinterpret_cast<const KeyLength *>(
                                            data + sizeof(KeyLength)));
        const KeyLength keyOffsetThree = *(reinterpret_cast<const KeyLength *>(
                                            data + 2*sizeof(KeyLength)));

        EXPECT_EQ(2, keyOffsetOne);
        EXPECT_EQ(5, keyOffsetTwo);
        EXPECT_EQ(8, keyOffsetThree);

        EXPECT_EQ(0, memcmp("ha", data + 3 * sizeof(KeyLength), 3));
        EXPECT_EQ(0, memcmp("hi", data + 3 * sizeof(KeyLength) + 3, 3));
        EXPECT_EQ(0, memcmp("ho", data + 3 * sizeof(KeyLength) + 6, 3));

        EXPECT_EQ(0, memcmp("YO!", data + 3 * sizeof(KeyLength) + 9, 4));
    }
}

TEST_F(ObjectTest, getValueContiguous) {
    uint32_t len;
    EXPECT_EQ(0, memcmp("YO!", objects[0]->getValue(&len), 4));
    EXPECT_EQ(4U, len);
    EXPECT_EQ(0, memcmp("YO!", objects[1]->getValue(&len), 4));
    EXPECT_EQ(4U, len);
    EXPECT_EQ(0, memcmp("YO!", objects[2]->getValue(&len), 4));
    EXPECT_EQ(4U, len);
}

TEST_F(ObjectTest, getValueOffset) {
    EXPECT_EQ(16U, objects[0]->getValueOffset());
    EXPECT_EQ(16U, objects[1]->getValueOffset());
    EXPECT_EQ(16U, objects[2]->getValueOffset());
}

TEST_F(ObjectTest, getKeysAndValueLength) {
    for (uint32_t i = 0; i < arrayLength(objects); i++)
        EXPECT_EQ(20U, objects[i]->getKeysAndValueLength());
}

TEST_F(ObjectTest, getVersion) {
    for (uint32_t i = 0; i < arrayLength(objects); i++)
        EXPECT_EQ(75U, objects[i]->getVersion());
}

TEST_F(ObjectTest, getTimestamp) {
    for (uint32_t i = 0; i < arrayLength(objects); i++)
        EXPECT_EQ(723U, objects[i]->getTimestamp());
}

TEST_F(ObjectTest, checkIntegrity) {
    for (uint32_t i = 0; i < arrayLength(objects); i++) {
        Object& object = *objects[i];
        Buffer buffer;
        object.assembleForLog(buffer);
        EXPECT_TRUE(object.checkIntegrity());

        // screw up the first byte (in the Header)
        uint8_t* evil = reinterpret_cast<uint8_t*>(
            const_cast<void*>(buffer.getRange(0, 1)));
        uint8_t tmp = *evil;
        *evil = static_cast<uint8_t>(~*evil);
        EXPECT_FALSE(object.checkIntegrity());
        *evil = tmp;

        // screw up the first byte - the number of keys
        EXPECT_TRUE(object.checkIntegrity());
        evil = reinterpret_cast<uint8_t*>(
            const_cast<void*>(buffer.getRange(
                sizeof(object.header), 1)));
        tmp = *evil;
        *evil = static_cast<uint8_t>(~*evil);
        EXPECT_FALSE(object.checkIntegrity());
        *evil = tmp;

        // screw up the first byte in the first key
        EXPECT_TRUE(object.checkIntegrity());
        evil = reinterpret_cast<uint8_t*>(
            const_cast<void*>(buffer.getRange(
                sizeof(object.header) + 7, 1)));
        tmp = *evil;
        *evil = static_cast<uint8_t>(~*evil);
        EXPECT_FALSE(object.checkIntegrity());
        *evil = tmp;

        // screw up the last byte (in the data blob)
        EXPECT_TRUE(object.checkIntegrity());
        evil = reinterpret_cast<uint8_t*>(
            const_cast<void*>(buffer.getRange(buffer.getTotalLength() - 1, 1)));
        tmp = *evil;
        *evil = static_cast<uint8_t>(~*evil);
        EXPECT_FALSE(object.checkIntegrity());
        *evil = tmp;

        EXPECT_TRUE(object.checkIntegrity());
    }
}

/**
 * Unit tests for ObjectTombstone.
 */
class ObjectTombstoneTest : public ::testing::Test {
  public:
    ObjectTombstoneTest()
        : stringKey(),
          dataBlob(),
          buffer(),
          numKeys(1),
          endKeyOffset(),
          object(),
          tombstoneFromObject(),
          tombstoneFromBuffer()
    {
        snprintf(stringKey, sizeof(stringKey), "key!");
        snprintf(dataBlob, sizeof(dataBlob), "data!");
        endKeyOffset = 4;

        Key key(572, stringKey, 5);

        buffer.append(&numKeys, sizeof(numKeys));
        buffer.append(&endKeyOffset, sizeof(endKeyOffset));
        buffer.append(stringKey, endKeyOffset + 1);
        buffer.append(dataBlob, 6);

        object.construct(key.getTableId(), 58, 723, buffer);
        tombstoneFromObject.construct(*object, 925, 335);

        buffer.reset();
        tombstoneFromObject->assembleForLog(buffer);
        tombstoneFromBuffer.construct(buffer);

        tombstones[0] = &*tombstoneFromObject;
        tombstones[1] = &*tombstoneFromBuffer;
    }

    ~ObjectTombstoneTest()
    {
    }

    // Don't use static strings, since they'll be loaded into read-only
    // memory and we can't mutate to test checksumming.
    char stringKey[5];
    char dataBlob[6];

    Buffer buffer;
    KeyCount numKeys;
    KeyLength endKeyOffset;

    Tub<Object> object;
    Tub<ObjectTombstone> tombstoneFromObject;
    Tub<ObjectTombstone> tombstoneFromBuffer;

    ObjectTombstone* tombstones[2];

    DISALLOW_COPY_AND_ASSIGN(ObjectTombstoneTest);
};

TEST_F(ObjectTombstoneTest, constructor_fromObject) {
    ObjectTombstone& tombstone = *tombstones[0];

<<<<<<< HEAD
    EXPECT_EQ(572U, tombstone.header.tableId);
    EXPECT_EQ(5U, tombstone.header.keyLength);
    EXPECT_EQ(925U, tombstone.header.segmentId);
    EXPECT_EQ(58U, tombstone.header.objectVersion);
    EXPECT_EQ(335U, tombstone.header.timestamp);
    EXPECT_EQ(0x837de743U, tombstone.header.checksum);
=======
    EXPECT_EQ(572U, tombstone.serializedForm.tableId);
    EXPECT_EQ(925U, tombstone.serializedForm.segmentId);
    EXPECT_EQ(58U, tombstone.serializedForm.objectVersion);
    EXPECT_EQ(335U, tombstone.serializedForm.timestamp);
    EXPECT_EQ(0x5d60e8efU, tombstone.serializedForm.checksum);
>>>>>>> 925262bf

    EXPECT_TRUE(tombstone.key);
    EXPECT_FALSE(tombstone.tombstoneBuffer);
    EXPECT_EQ(0, memcmp("key!", tombstone.key, 5));
}

TEST_F(ObjectTombstoneTest, constructor_fromBuffer) {
    ObjectTombstone& tombstone = *tombstones[1];

<<<<<<< HEAD
    EXPECT_EQ(572U, tombstone.header.tableId);
    EXPECT_EQ(5U, tombstone.header.keyLength);
    EXPECT_EQ(925U, tombstone.header.segmentId);
    EXPECT_EQ(58U, tombstone.header.objectVersion);
    EXPECT_EQ(335U, tombstone.header.timestamp);
    EXPECT_EQ(0x837de743U, tombstone.header.checksum);
=======
    EXPECT_EQ(572U, tombstone.serializedForm.tableId);
    EXPECT_EQ(925U, tombstone.serializedForm.segmentId);
    EXPECT_EQ(58U, tombstone.serializedForm.objectVersion);
    EXPECT_EQ(335U, tombstone.serializedForm.timestamp);
    EXPECT_EQ(0x5d60e8efU, tombstone.serializedForm.checksum);
>>>>>>> 925262bf

    EXPECT_FALSE(tombstone.key);
    EXPECT_TRUE(tombstone.tombstoneBuffer);
    EXPECT_EQ(sizeof(ObjectTombstone::Header) + 5,
        (tombstone.tombstoneBuffer)->getTotalLength());
    EXPECT_EQ(0, memcmp("key!",
        (tombstone.tombstoneBuffer)->getRange(sizeof(
            ObjectTombstone::Header), 5), 5));
}

TEST_F(ObjectTombstoneTest, assembleForLog) {
    for (uint32_t i = 0; i < arrayLength(tombstones); i++) {
        ObjectTombstone& tombstone = *tombstones[i];
        Buffer buffer;
        tombstone.assembleForLog(buffer);
        const ObjectTombstone::Header* header =
            buffer.getStart<ObjectTombstone::Header>();

        EXPECT_EQ(sizeof(*header) + 5, buffer.getTotalLength());

        EXPECT_EQ(572U, header->tableId);
        EXPECT_EQ(925U, header->segmentId);
        EXPECT_EQ(58U, header->objectVersion);
        EXPECT_EQ(335U, header->timestamp);
        EXPECT_EQ(0x5d60e8efU, header->checksum);

        const void* key = buffer.getRange(sizeof(*header), 5);
        EXPECT_EQ(0, memcmp(key, "key!", 5));
    }
}

TEST_F(ObjectTombstoneTest, appendKeyToBuffer) {
    for (uint32_t i = 0; i < arrayLength(tombstones); i++) {
        ObjectTombstone& tombstone = *tombstones[i];
        Buffer buffer;
        tombstone.appendKeyToBuffer(buffer);
        EXPECT_EQ(5U, buffer.getTotalLength());
        EXPECT_EQ(0, memcmp("key!", buffer.getRange(0, 5), 5));
    }
}

TEST_F(ObjectTombstoneTest, getTableId) {
    for (uint32_t i = 0; i < arrayLength(tombstones); i++)
        EXPECT_EQ(572U, tombstones[i]->getTableId());
}

TEST_F(ObjectTombstoneTest, getKey) {
    for (uint32_t i = 0; i < arrayLength(tombstones); i++)
        EXPECT_EQ(0, memcmp("key!", tombstones[i]->getKey(), 5));
}

TEST_F(ObjectTombstoneTest, getKeyLength) {
    for (uint32_t i = 0; i < arrayLength(tombstones); i++)
        EXPECT_EQ(5U, tombstones[i]->getKeyLength());
}

TEST_F(ObjectTombstoneTest, getSegmentId) {
    for (uint32_t i = 0; i < arrayLength(tombstones); i++)
        EXPECT_EQ(925U, tombstones[i]->getSegmentId());
}

TEST_F(ObjectTombstoneTest, getObjectVersion) {
    for (uint32_t i = 0; i < arrayLength(tombstones); i++)
        EXPECT_EQ(58U, tombstones[i]->getObjectVersion());
}

TEST_F(ObjectTombstoneTest, getTimestamp) {
    for (uint32_t i = 0; i < arrayLength(tombstones); i++)
        EXPECT_EQ(335U, tombstones[i]->getTimestamp());
}

TEST_F(ObjectTombstoneTest, checkIntegrity) {
    for (uint32_t i = 0; i < arrayLength(tombstones); i++) {
        ObjectTombstone& tombstone = *tombstones[i];
        Buffer buffer;
        tombstone.assembleForLog(buffer);
        EXPECT_TRUE(tombstone.checkIntegrity());

        uint8_t* evil = reinterpret_cast<uint8_t*>(
            const_cast<void*>(buffer.getRange(0, 1)));
        uint8_t tmp = *evil;
        *evil = static_cast<uint8_t>(~*evil);
        EXPECT_FALSE(tombstone.checkIntegrity());
        *evil = tmp;

        EXPECT_TRUE(tombstone.checkIntegrity());
        evil = reinterpret_cast<uint8_t*>(
            const_cast<void*>(buffer.getRange(buffer.getTotalLength() - 1, 1)));
        tmp = *evil;
        *evil = static_cast<uint8_t>(~*evil);
        EXPECT_FALSE(tombstone.checkIntegrity());
        *evil = tmp;

        EXPECT_TRUE(tombstone.checkIntegrity());
    }
}

TEST_F(ObjectTombstoneTest, getSerializedLength) {
    EXPECT_EQ(sizeof(ObjectTombstone::Header),
              ObjectTombstone::getSerializedLength(0));
    EXPECT_EQ(sizeof(ObjectTombstone::Header) + 7,
              ObjectTombstone::getSerializedLength(7));
}

} // namespace RAMCloud<|MERGE_RESOLUTION|>--- conflicted
+++ resolved
@@ -148,18 +148,10 @@
 {
     Object& object = *objectDataFromBuffer;
 
-<<<<<<< HEAD
     EXPECT_EQ(57U, object.header.tableId);
     EXPECT_EQ(75U, object.header.version);
     EXPECT_EQ(723U, object.header.timestamp);
     EXPECT_EQ(0x85F0E63B, object.header.checksum);
-=======
-    EXPECT_EQ(57U, object.serializedForm.tableId);
-    EXPECT_EQ(3U, object.serializedForm.keyLength);
-    EXPECT_EQ(75U, object.serializedForm.version);
-    EXPECT_EQ(723U, object.serializedForm.timestamp);
-    EXPECT_EQ(0x4b96e93eU, object.serializedForm.checksum);
->>>>>>> 925262bf
 
     const uint8_t *data = reinterpret_cast<const uint8_t *>(
                             object.getKeysAndValue());
@@ -181,17 +173,9 @@
     EXPECT_EQ(5, keyOffsetTwo);
     EXPECT_EQ(8, keyOffsetThree);
 
-<<<<<<< HEAD
     EXPECT_EQ(0, memcmp("ha", data + 3 * sizeof(KeyLength), 3));
     EXPECT_EQ(0, memcmp("hi", data + 3 * sizeof(KeyLength) + 3, 3));
     EXPECT_EQ(0, memcmp("ho", data + 3 * sizeof(KeyLength) + 6, 3));
-=======
-    EXPECT_EQ(57U, object.serializedForm.tableId);
-    EXPECT_EQ(3U, object.serializedForm.keyLength);
-    EXPECT_EQ(75U, object.serializedForm.version);
-    EXPECT_EQ(723U, object.serializedForm.timestamp);
-    EXPECT_EQ(0x4b96e93eU, object.serializedForm.checksum);
->>>>>>> 925262bf
 
     EXPECT_EQ(20U, object.keysAndValueLength);
     EXPECT_FALSE(object.data);
@@ -207,7 +191,6 @@
 {
     Object& object = *objectFromBuffer;
 
-<<<<<<< HEAD
     EXPECT_EQ(57U, object.header.tableId);
     EXPECT_EQ(75U, object.header.version);
     EXPECT_EQ(723U, object.header.timestamp);
@@ -218,13 +201,6 @@
 
     const KeyCount numKeys = *data;
     EXPECT_EQ(3U, numKeys);
-=======
-    EXPECT_EQ(57U, object.serializedForm.tableId);
-    EXPECT_EQ(3U, object.serializedForm.keyLength);
-    EXPECT_EQ(75U, object.serializedForm.version);
-    EXPECT_EQ(723U, object.serializedForm.timestamp);
-    EXPECT_EQ(0x4b96e93eU, object.serializedForm.checksum);
->>>>>>> 925262bf
 
     data = data + sizeof(KeyCount);
 
@@ -254,18 +230,10 @@
 {
     Object& object = *objectFromContiguousVoidPointer;
 
-<<<<<<< HEAD
     EXPECT_EQ(57U, object.header.tableId);
     EXPECT_EQ(75U, object.header.version);
     EXPECT_EQ(723U, object.header.timestamp);
     EXPECT_EQ(0x85F0E63B, object.header.checksum);
-=======
-    EXPECT_EQ(57U, object.serializedForm.tableId);
-    EXPECT_EQ(3U, object.serializedForm.keyLength);
-    EXPECT_EQ(75U, object.serializedForm.version);
-    EXPECT_EQ(723U, object.serializedForm.timestamp);
-    EXPECT_EQ(0x4b96e93eU, object.serializedForm.checksum);
->>>>>>> 925262bf
 
     const uint8_t *data = reinterpret_cast<const uint8_t *>(
                             object.getKeysAndValue());
@@ -392,7 +360,6 @@
         EXPECT_EQ(57U, header->tableId);
         EXPECT_EQ(75U, header->version);
         EXPECT_EQ(723U, header->timestamp);
-<<<<<<< HEAD
         EXPECT_EQ(0x85F0E63B, object.header.checksum);
 
         const KeyCount numKeys= *buffer.getOffset<KeyCount>(sizeof(*header));
@@ -417,14 +384,6 @@
 
         const void* data = buffer.getRange(sizeof(*header) + sizeof(KeyCount)
                              + 3 * sizeof(KeyLength) + 9, 4);
-=======
-        EXPECT_EQ(0x4b96e93eU, header->checksum);
-
-        const void* key = buffer.getRange(sizeof(*header), 3);
-        EXPECT_EQ(0, memcmp(key, "hi", 3));
-
-        const void* data = buffer.getRange(sizeof(*header) + 3, 4);
->>>>>>> 925262bf
         EXPECT_EQ(0, memcmp(data, "YO!", 4));
     }
 
@@ -702,20 +661,11 @@
 TEST_F(ObjectTombstoneTest, constructor_fromObject) {
     ObjectTombstone& tombstone = *tombstones[0];
 
-<<<<<<< HEAD
     EXPECT_EQ(572U, tombstone.header.tableId);
-    EXPECT_EQ(5U, tombstone.header.keyLength);
     EXPECT_EQ(925U, tombstone.header.segmentId);
     EXPECT_EQ(58U, tombstone.header.objectVersion);
     EXPECT_EQ(335U, tombstone.header.timestamp);
-    EXPECT_EQ(0x837de743U, tombstone.header.checksum);
-=======
-    EXPECT_EQ(572U, tombstone.serializedForm.tableId);
-    EXPECT_EQ(925U, tombstone.serializedForm.segmentId);
-    EXPECT_EQ(58U, tombstone.serializedForm.objectVersion);
-    EXPECT_EQ(335U, tombstone.serializedForm.timestamp);
-    EXPECT_EQ(0x5d60e8efU, tombstone.serializedForm.checksum);
->>>>>>> 925262bf
+    EXPECT_EQ(0x5D60E8EFU, tombstone.header.checksum);
 
     EXPECT_TRUE(tombstone.key);
     EXPECT_FALSE(tombstone.tombstoneBuffer);
@@ -725,20 +675,11 @@
 TEST_F(ObjectTombstoneTest, constructor_fromBuffer) {
     ObjectTombstone& tombstone = *tombstones[1];
 
-<<<<<<< HEAD
     EXPECT_EQ(572U, tombstone.header.tableId);
-    EXPECT_EQ(5U, tombstone.header.keyLength);
     EXPECT_EQ(925U, tombstone.header.segmentId);
     EXPECT_EQ(58U, tombstone.header.objectVersion);
     EXPECT_EQ(335U, tombstone.header.timestamp);
-    EXPECT_EQ(0x837de743U, tombstone.header.checksum);
-=======
-    EXPECT_EQ(572U, tombstone.serializedForm.tableId);
-    EXPECT_EQ(925U, tombstone.serializedForm.segmentId);
-    EXPECT_EQ(58U, tombstone.serializedForm.objectVersion);
-    EXPECT_EQ(335U, tombstone.serializedForm.timestamp);
-    EXPECT_EQ(0x5d60e8efU, tombstone.serializedForm.checksum);
->>>>>>> 925262bf
+    EXPECT_EQ(0x5D60E8EFU, tombstone.header.checksum);
 
     EXPECT_FALSE(tombstone.key);
     EXPECT_TRUE(tombstone.tombstoneBuffer);
