--- conflicted
+++ resolved
@@ -6,12 +6,8 @@
 		src/BackupClientTest.cc \
 		src/BitmapTest.cc \
 		src/BufferTest.cc \
-<<<<<<< HEAD
 		src/ServiceTest.cc \
-		src/HashtableTest.cc \
-=======
 		src/HashTableTest.cc \
->>>>>>> dd5fb912
 		src/ChecksumTest.cc \
                 src/SegmentTest.cc \
                 src/LogTest.cc \
