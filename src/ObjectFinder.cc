--- conflicted
+++ resolved
@@ -15,10 +15,7 @@
 
 #include "ObjectFinder.h"
 #include "ShortMacros.h"
-<<<<<<< HEAD
 #include "Key.h"
-=======
->>>>>>> 727d6419
 
 namespace RAMCloud {
 
@@ -71,14 +68,8 @@
  *      The coordinator has no record of the table.
  */
 Transport::SessionRef
-<<<<<<< HEAD
 ObjectFinder::lookup(uint64_t table, const void* key, uint16_t keyLength) {
     HashType keyHash = Key::getHash(table, key, keyLength);
-=======
-ObjectFinder::lookup(uint64_t table, const char* key, uint16_t keyLength)
-{
-    HashType keyHash = getKeyHash(key, keyLength);
->>>>>>> 727d6419
 
     return lookup(table, keyHash);
 }
