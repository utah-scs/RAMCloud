/* Copyright (c) 2010-2012 Stanford University
 *
 * Permission to use, copy, modify, and distribute this software for any
 * purpose with or without fee is hereby granted, provided that the above
 * copyright notice and this permission notice appear in all copies.
 *
 * THE SOFTWARE IS PROVIDED "AS IS" AND THE AUTHOR(S) DISCLAIM ALL WARRANTIES
 * WITH REGARD TO THIS SOFTWARE INCLUDING ALL IMPLIED WARRANTIES OF
 * MERCHANTABILITY AND FITNESS. IN NO EVENT SHALL AUTHORS BE LIABLE FOR
 * ANY SPECIAL, DIRECT, INDIRECT, OR CONSEQUENTIAL DAMAGES OR ANY DAMAGES
 * WHATSOEVER RESULTING FROM LOSS OF USE, DATA OR PROFITS, WHETHER IN AN
 * ACTION OF CONTRACT, NEGLIGENCE OR OTHER TORTIOUS ACTION, ARISING OUT OF
 * OR IN CONNECTION WITH THE USE OR PERFORMANCE OF THIS SOFTWARE.
 */

#include "ObjectFinder.h"
#include "ShortMacros.h"

namespace RAMCloud {

namespace {

/**
 * The implementation of ObjectFinder::TabletMapFetcher that is used for normal
 * execution. Simply forwards getTabletMap to the coordinator client.
 */
class RealTabletMapFetcher : public ObjectFinder::TabletMapFetcher {
  public:
    explicit RealTabletMapFetcher(CoordinatorClient& coordinator)
        : coordinator(coordinator)
    {
    }
    void getTabletMap(ProtoBuf::Tablets& tabletMap) {
        coordinator.getTabletMap(tabletMap);
    }
  private:
    CoordinatorClient& coordinator;
};

} // anonymous namespace

/**
 * Constructor.
 * \param context
 *      Overall information about the RAMCloud server.
 * \param coordinator
 *      This object keeps a reference to \a coordinator
 */
ObjectFinder::ObjectFinder(Context& context, CoordinatorClient& coordinator)
    : context(context)
    , tabletMap()
    , tabletMapFetcher(new RealTabletMapFetcher(coordinator))
{
}

/**
 * Lookup the master for a particular key in a given table.
 *
 * \param table
 *      The table containing the desired object (return value from a
 *      previous call to getTableId).
 * \param key
 *      Variable length key that uniquely identifies the object within tableId.
 *      It does not necessarily have to be null terminated like a string.
 * \param keyLength
 *      Size in bytes of the key.
 *
 * \throw TableDoesntExistException
 *      The coordinator has no record of the table.
 */
Transport::SessionRef
ObjectFinder::lookup(uint64_t table, const char* key, uint16_t keyLength)
{
    HashType keyHash = getKeyHash(key, keyLength);

    return lookup(table, keyHash);
}

/**
 * Lookup the master for a key hash in a given table. Useful for
 * looking up a key hash range in the table when you do not have a
 * specific key.
 *
 * \param table
 *      The table containing the desired object (return value from a
 *      previous call to getTableId).
 * \param keyHash
 *      A hash value in the space of key hashes.
 *
 * \throw TableDoesntExistException
 *      The coordinator has no record of the table.
 */
Transport::SessionRef
ObjectFinder::lookup(uint64_t table, HashType keyHash)
{
    return context.transportManager->getSession(
                lookupTablet(table, keyHash).service_locator().c_str());
}

/**
 * Lookup the master for a particular key in a given table.
 * Only used internally in lookup() and for some crazy testing/debugging
 * routines.
 *
 * \param table
 *      The table containing the desired object (return value from a
 *      previous call to getTableId).
 * \param keyHash
 *      A hash value in the space of key hashes.
 * \return
 *      Reference to a tablet with the details of the server that owns
 *      the specified key. This reference may be invalidated by any future
 *      calls to the ObjectFinder.
 *
 * \throw TableDoesntExistException
 *      The coordinator has no record of the table.
 */
const ProtoBuf::Tablets::Tablet&
ObjectFinder::lookupTablet(uint64_t table, HashType keyHash)
{
    /*
    * The control flow in here is a bit tricky:
    * Since tabletMap is a cache of the coordinator's tablet map, we can only
    * throw TableDoesntExistException if the table doesn't exist after
    * refreshing that cache.
    * Moreover, if the tablet turns out to be in a state of recovery, we have
    * to spin until it is recovered.
    */
    bool haveRefreshed = false;
    while (true) {
        foreach (const ProtoBuf::Tablets::Tablet& tablet, tabletMap.tablet()) {
            if (tablet.table_id() == table &&
                tablet.start_key_hash() <= keyHash &&
                keyHash <= tablet.end_key_hash()) {
                if (tablet.state() == ProtoBuf::Tablets_Tablet_State_NORMAL) {
                    // TODO(ongaro): add cache
                    return tablet;
                } else {
                    // tablet is recovering or something, try again
                    if (haveRefreshed)
                        usleep(10000);
                    goto refresh_and_retry;
                }
            }
        }
        // tablet not found in local tablet map cache
        if (haveRefreshed) {
            throw TableDoesntExistException(HERE);
        }
        refresh_and_retry:
            try {
                tabletMapFetcher->getTabletMap(tabletMap);
                haveRefreshed = true;
            } catch (const TransportException& e) {
                LOG(WARNING, "Couldn't get tablet map from coordinator; "
                    "retrying: %s", e.what());
                usleep(10000);
            }
    }
}

/**
<<<<<<< HEAD
=======
 * Lookup the masters for multiple keys across tables.
 * \param requests
 *      Array listing the objects to be read/written
 * \param numRequests
 *      Length of requests array
 * \return
 *      Bins requests according to the master they correspond to.
 */

std::vector<ObjectFinder::MasterRequests>
ObjectFinder::multiLookup(MasterClient::ReadObject* requests[],
                          uint32_t numRequests) {

    std::vector<ObjectFinder::MasterRequests> requestBins;
    for (uint32_t i = 0; i < numRequests; i++){
        try {
            Transport::SessionRef currentSessionRef =
                ObjectFinder::lookup(requests[i]->tableId,
                                     requests[i]->key, requests[i]->keyLength);

            // if this master already exists in the requestBins, add request
            // to the requestBin corresponding to that master
            bool masterFound = false;
            for (uint32_t j = 0; j < requestBins.size(); j++){
                if (currentSessionRef == requestBins[j].sessionRef){
                    requestBins[j].requests.push_back(requests[i]);
                    masterFound = true;
                    break;
                }
            }
            // else create a new requestBin corresponding to this master
            if (!masterFound) {
                requestBins.push_back(ObjectFinder::MasterRequests());
                requestBins.back().sessionRef = currentSessionRef;
                requestBins.back().requests.push_back(requests[i]);
            }
        }
        catch (TableDoesntExistException &e) {
            requests[i]->status = STATUS_TABLE_DOESNT_EXIST;
        }
    }

    return requestBins;
}

/**
>>>>>>> f03ea05d
 * Flush the tablet map and refresh it until we detect that at least one tablet
 * has a state set to something other than normal.
 *
 * Used only by RecoveryMain.c to detect when the failure is detected by the
 * coordinator.
 */
void
ObjectFinder::waitForTabletDown()
{
    flush();

    for (;;) {
        foreach (const ProtoBuf::Tablets::Tablet& tablet, tabletMap.tablet()) {
            if (tablet.state() != ProtoBuf::Tablets_Tablet_State_NORMAL) {
                return;
            }
        }
        usleep(200);
        try {
            tabletMapFetcher->getTabletMap(tabletMap);
        } catch (const TransportException& e) {
            LOG(WARNING, "Couldn't get tablet map from coordinator; "
                "retrying: %s", e.what());
            usleep(10000);
        }
    }
}


/**
 * Flush the tablet map and refresh it until it is non-empty and all of
 * the tablets have normal status.
 *
 * Used for testing to detect when the recovery is complete.
 */
void
ObjectFinder::waitForAllTabletsNormal()
{
    flush();

    for (;;) {
        bool allNormal = true;
        foreach (const ProtoBuf::Tablets::Tablet& tablet, tabletMap.tablet()) {
            if (tablet.state() != ProtoBuf::Tablets_Tablet_State_NORMAL) {
                allNormal = false;
                break;
            }
        }
        if (allNormal && tabletMap.tablet_size() > 0)
            return;
        usleep(200);
        try {
            tabletMapFetcher->getTabletMap(tabletMap);
        } catch (const TransportException& e) {
            LOG(WARNING, "Couldn't get tablet map from coordinator; "
                "retrying: %s", e.what());
            usleep(10000);
        }
    }
}

} // namespace RAMCloud<|MERGE_RESOLUTION|>--- conflicted
+++ resolved
@@ -160,55 +160,6 @@
 }
 
 /**
-<<<<<<< HEAD
-=======
- * Lookup the masters for multiple keys across tables.
- * \param requests
- *      Array listing the objects to be read/written
- * \param numRequests
- *      Length of requests array
- * \return
- *      Bins requests according to the master they correspond to.
- */
-
-std::vector<ObjectFinder::MasterRequests>
-ObjectFinder::multiLookup(MasterClient::ReadObject* requests[],
-                          uint32_t numRequests) {
-
-    std::vector<ObjectFinder::MasterRequests> requestBins;
-    for (uint32_t i = 0; i < numRequests; i++){
-        try {
-            Transport::SessionRef currentSessionRef =
-                ObjectFinder::lookup(requests[i]->tableId,
-                                     requests[i]->key, requests[i]->keyLength);
-
-            // if this master already exists in the requestBins, add request
-            // to the requestBin corresponding to that master
-            bool masterFound = false;
-            for (uint32_t j = 0; j < requestBins.size(); j++){
-                if (currentSessionRef == requestBins[j].sessionRef){
-                    requestBins[j].requests.push_back(requests[i]);
-                    masterFound = true;
-                    break;
-                }
-            }
-            // else create a new requestBin corresponding to this master
-            if (!masterFound) {
-                requestBins.push_back(ObjectFinder::MasterRequests());
-                requestBins.back().sessionRef = currentSessionRef;
-                requestBins.back().requests.push_back(requests[i]);
-            }
-        }
-        catch (TableDoesntExistException &e) {
-            requests[i]->status = STATUS_TABLE_DOESNT_EXIST;
-        }
-    }
-
-    return requestBins;
-}
-
-/**
->>>>>>> f03ea05d
  * Flush the tablet map and refresh it until we detect that at least one tablet
  * has a state set to something other than normal.
  *
