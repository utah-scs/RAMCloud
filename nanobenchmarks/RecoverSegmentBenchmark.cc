--- conflicted
+++ resolved
@@ -119,7 +119,7 @@
         sideLog.commit();
     }
 
-    double
+    void
     run(uint32_t dataLen, size_t nThreads)
     {
         /*
@@ -131,10 +131,7 @@
         for (size_t i = 0; i < numSegments; i++) {
             segments.push_back(new Segment());
             while (1) {
-                char primaryKey[30];
-                snprintf(primaryKey, 30, "p%0*lu", 28, nextKeyVal);
-
-                Key key(0, primaryKey, 30);
+                Key key(0, &nextKeyVal, sizeof(nextKeyVal));
 
                 char objectData[dataLen];
 
@@ -203,31 +200,31 @@
         uint64_t totalSegmentBytes = uint64_t(numSegments) *
                                      Segment::DEFAULT_SEGMENT_SIZE;
 
-        fprintf(stderr, "%lu threads\n", nThreads);
-        fprintf(stderr, "Recovery of %lu %uKB Segments with %u byte Objects"
-            " took %lu ms\n", numSegments, Segment::DEFAULT_SEGMENT_SIZE / 1024,
+        printf("%lu threads\n", nThreads);
+        printf("Recovery of %lu %uKB Segments with %u byte Objects took %lu "
+            "ms\n", numSegments, Segment::DEFAULT_SEGMENT_SIZE / 1024,
             dataLen, RAMCloud::Cycles::toNanoseconds(ticks) / 1000 / 1000);
-        fprintf(stderr, "Actual total object count: %lu (%lu bytes in Objects,"
-            " %.2f%% overhead)\n", numObjects, totalObjectBytes,
+        printf("Actual total object count: %lu (%lu bytes in Objects, %.2f%% "
+            "overhead)\n", numObjects, totalObjectBytes,
             100.0 *
             static_cast<double>(totalSegmentBytes - totalObjectBytes) /
             static_cast<double>(totalSegmentBytes));
 
         double seconds = Cycles::toSeconds(ticks);
-        fprintf(stderr, "Recovery object throughput: %.2f MB/s\n",
+        printf("Recovery object throughput: %.2f MB/s\n",
                static_cast<double>(totalObjectBytes) / seconds / 1024. / 1024.);
-        fprintf(stderr, "Recovery log throughput: %.2f MB/s\n",
+        printf("Recovery log throughput: %.2f MB/s\n",
               static_cast<double>(totalSegmentBytes) / seconds / 1024. / 1024.);
 
-        fprintf(stderr, "\n");
-        fprintf(stderr, "Verify object checksums: %.2f ms\n",
+        printf("\n");
+        printf("Verify object checksums: %.2f ms\n",
                Cycles::toSeconds(metrics->master.verifyChecksumTicks.load()) *
                1000.);
         metrics->master.verifyChecksumTicks = 0;
 
 #define DUMP_TEMP_TICKS(i)  \
 if (metrics->temp.ticks##i.load()) { \
-    fprintf(stderr, "temp.ticks%d: %.2f ms\n", i, \
+    printf("temp.ticks%d: %.2f ms\n", i, \
            Cycles::toSeconds(metrics->temp.ticks##i.load()) * \
            1000.); \
     metrics->temp.ticks##i = 0; \
@@ -235,7 +232,7 @@
 
 #define DUMP_TEMP_COUNT(i)  \
 if (metrics->temp.count##i.load()) { \
-    fprintf(stderr, "temp.count%d: %lu\n", i, \
+    printf("temp.count%d: %lu\n", i, \
            metrics->temp.count##i.load()); \
     metrics->temp.count##i = 0; \
 }
@@ -261,9 +258,6 @@
         DUMP_TEMP_COUNT(7);
         DUMP_TEMP_COUNT(8);
         DUMP_TEMP_COUNT(9);
-
-        return (static_cast<double>(totalSegmentBytes) /
-                seconds / 1024. / 1024. / 1024.);
     }
 
     DISALLOW_COPY_AND_ASSIGN(RecoverSegmentBenchmark);
@@ -274,33 +268,6 @@
 int
 main(int argc, char* argv[])
 {
-<<<<<<< HEAD
-    uint32_t numRuns = 10;
-    size_t numSegments = 6 * 600 / 8;
-    uint32_t dataLen[] = { 64, 128, 256, 512, 1024, 2048, 8192 };
-    size_t nThreads[] = { 1, 2, 4, 8 };
-    std::vector<double> replayThroughput;
-
-    for (uint32_t run = 0; run < numRuns; run++) {
-        for (size_t threads : nThreads) {
-            for (uint32_t len : dataLen) {
-                fprintf(stderr, "==========================\n");
-                RAMCloud::RecoverSegmentBenchmark rsb("5120", "10%",
-                        numSegments);
-                replayThroughput.push_back(rsb.run(len, threads));
-            }
-        }
-    }
-
-    uint32_t j = 0;
-    fprintf(stdout, "numThreads objectSize throughput\n");
-    for (uint32_t run = 0; run < numRuns; run++) {
-        for (size_t threads : nThreads) {
-            for (uint32_t len : dataLen) {
-                fprintf(stdout, "%zd %u %.2f\n", threads, len,
-                        replayThroughput[j++]);
-            }
-=======
     size_t numSegments = 4096 / 8;
     std::vector<uint32_t> dataLen{ 64, 128, 256, 512, 1024, 2048, 8192 };
     std::vector<size_t> nThreads{ 1, 2, 4, 8, 16 };
@@ -330,7 +297,6 @@
                                                   numSegments,
                                                   hwThreadsBeforeCores};;
             rsb.run(len, threads);
->>>>>>> a3b03eb6
         }
     }
 
